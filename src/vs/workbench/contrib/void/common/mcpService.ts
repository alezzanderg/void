/*--------------------------------------------------------------------------------------
 *  Copyright 2025 Glass Devtools, Inc. All rights reserved.
 *  Licensed under the Apache License, Version 2.0. See LICENSE.txt for more information.
 *--------------------------------------------------------------------------------------*/

import { URI } from '../../../../base/common/uri.js';
import { Disposable } from '../../../../base/common/lifecycle.js';
import { registerSingleton, InstantiationType } from '../../../../platform/instantiation/common/extensions.js';
import { createDecorator } from '../../../../platform/instantiation/common/instantiation.js';
import { IFileService } from '../../../../platform/files/common/files.js';
import { IPathService } from '../../../services/path/common/pathService.js';
import { IEditorService } from '../../../services/editor/common/editorService.js';
import { join } from '../../../../base/common/path.js';
import { IProductService } from '../../../../platform/product/common/productService.js';
import { VSBuffer } from '../../../../base/common/buffer.js';
import { IChannel } from '../../../../base/parts/ipc/common/ipc.js';
import { IMainProcessService } from '../../../../platform/ipc/common/mainProcessService.js';
<<<<<<< HEAD
import { MCPServerOfName, MCPConfigFileType, MCPAddServerResponse, MCPUpdateServerResponse, MCPDeleteServerResponse, MCPServerEventResponse, MCPServerObject } from './mcpServiceTypes.js';
=======
import { MCPServers, MCPConfig, MCPServerEventParam, MCPServerEventAddParam, MCPServerEventUpdateParam, MCPServerEventDeleteParam, MCPServerEventLoadingParam, MCPConfigParseError, MCPGenericToolResponse, MCPToolCallParams } from './mcpServiceTypes.js';
>>>>>>> 35f23261
import { Event, Emitter } from '../../../../base/common/event.js';
import { InternalToolInfo } from './prompt/prompts.js';
import { IVoidSettingsService } from './voidSettingsService.js';
import { MCPServerStateOfName } from './voidSettingsTypes.js';


type MCPState = {
	mcpServerOfName: MCPServerOfName,
	error: string | undefined,
	isLoading: boolean, // TODO!!!!!!
}

export interface IMCPService {
	readonly _serviceBrand: undefined;
	revealMCPConfigFile(): Promise<void>;
	toggleServer(serverName: string, isOn: boolean): Promise<void>;
<<<<<<< HEAD

	readonly state: MCPState;
	onDidChangeState: Event<void>;

	getCurrentMCPTools(): InternalToolInfo[];
=======
	onDidAddServer: Event<MCPServerEventAddParam>;
	onDidUpdateServer: Event<MCPServerEventUpdateParam>;
	onDidDeleteServer: Event<MCPServerEventDeleteParam>;
	onLoadingServers: Event<MCPServerEventLoadingParam>;
	onConfigParsingError: Event<MCPConfigParseError>;
	getMCPToolFns(): {
		callTool: MCPCallTool;
		resultToString: MCPToolResultToString
	};
>>>>>>> 35f23261
}

export const IMCPService = createDecorator<IMCPService>('mcpConfigService');

<<<<<<< HEAD


const MCP_CONFIG_FILE_NAME = 'mcp.json';
const MCP_CONFIG_SAMPLE = { mcpServers: {} }
const MCP_CONFIG_SAMPLE_STRING = JSON.stringify(MCP_CONFIG_SAMPLE, null, 2);
=======
export interface MCPCallTool {
	[toolName: string]: (params: any) => Promise<{
		result: any | Promise<any>,
		interruptTool?: () => void
	}>;
}

export interface MCPToolResultToString {
	[toolName: string]: (params: any, result: any) => string;
}
>>>>>>> 35f23261

class MCPService extends Disposable implements IMCPService {
	_serviceBrand: undefined;


	private readonly channel: IChannel // MCPChannel

	// list of MCP servers pulled from mcpChannel
	state: MCPState = {
		mcpServerOfName: {},
		error: undefined,
		isLoading: false,
	}

	// Emitters for server events
	private readonly _onDidChangeState = new Emitter<void>();
	public readonly onDidChangeState = this._onDidChangeState.event;

	// private readonly _onLoadingServersChange = new Emitter<MCPServerEventLoadingParam>();
	// public readonly onLoadingServersChange = this._onLoadingServersChange.event;

	constructor(
		@IFileService private readonly fileService: IFileService,
		@IPathService private readonly pathService: IPathService,
		@IProductService private readonly productService: IProductService,
		@IEditorService private readonly editorService: IEditorService,
		@IMainProcessService private readonly mainProcessService: IMainProcessService,
		@IVoidSettingsService private readonly voidSettingsService: IVoidSettingsService,
	) {
		super();
		// Register the service with the instantiation service
		this.channel = this.mainProcessService.getChannel('void-channel-mcp')
		// Register listeners for the channel
		this._register((this.channel.listen('onAdd_server') satisfies Event<MCPAddServerResponse>)(e => this._onGetServerEvent(e)));
		this._register((this.channel.listen('onUpdate_server') satisfies Event<MCPUpdateServerResponse>)(e => this._onGetServerEvent(e)));
		this._register((this.channel.listen('onDelete_server') satisfies Event<MCPDeleteServerResponse>)(e => this._onGetServerEvent(e)));

		// this._register((this.channel.listen('onLoading_server') satisfies Event<MCPServerEventLoadingParam>)(e => this._onServerEvent(e)));
		// Initialize the service
		this._initialize();
	}


	private async _initialize() {
		try {
			await this.voidSettingsService.waitForInitState;

			// Create .mcpConfig if it doesn't exist
			const mcpConfigUri = await this._getMCPConfigFilePath();
			const fileExists = await this._configFileExists(mcpConfigUri);
			if (!fileExists) {
				await this._createMCPConfigFile(mcpConfigUri);
				console.log('MCP Config file created:', mcpConfigUri.toString());
			}

			await this._refreshMCPServers();

			// Add a watcher to the MCP config file
			await this._addMCPConfigFileWatcher();

		} catch (error) {
			console.error('Error initializing MCPService:', error);
		}
	}

	private async _onGetServerEvent(e: MCPServerEventResponse) {
		this._setMCPServer(e.response.name, e.response.newServer)
	}


	private readonly _setMCPServer = async (serverName: string, newServer: MCPServerObject | undefined) => {
		this.state = {
			...this.state,
			mcpServerOfName: {
				...this.state.mcpServerOfName,
				...newServer === undefined ? {} : { [serverName]: newServer, }
			}
		}
		this._onDidChangeState.fire();
	}

	private readonly _setHasError = async (hasError: string | undefined) => {
		this.state = {
			...this.state,
			error: hasError ? `MCP config file not found` : undefined,
		}
		this._onDidChangeState.fire();
	}



	// Create the file/directory if it doesn't exist
	private async _createMCPConfigFile(mcpConfigUri: URI): Promise<void> {
		await this.fileService.createFile(mcpConfigUri.with({ path: mcpConfigUri.path }));
		const buffer = VSBuffer.fromString(MCP_CONFIG_SAMPLE_STRING);
		await this.fileService.writeFile(mcpConfigUri, buffer);
	}

	private async _parseMCPConfigFile(): Promise<MCPConfigFileType | null> {
		// TODO!!!!!!! double check this
		// this._onConfigParsingError.fire({
		// 	response: {
		// 		type: 'config-file-error',
		// 		error: null
		// 	}
		// });

		// Process config file
		const mcpConfigUri = await this._getMCPConfigFilePath();

		try {
			const fileContent = await this.fileService.readFile(mcpConfigUri);
			const contentString = fileContent.value.toString();
			const configJson = JSON.parse(contentString);
			if (!configJson.mcpServers) {
				throw new Error('Invalid MCP config file: missing mcpServers property');
			}
			return configJson as MCPConfigFileType;
		} catch (error) {
			const fullError = `Error parsing MCP config file: ${error}`;
			this._setHasError(fullError)
			return null;
		}
	}

	private async _addMCPConfigFileWatcher(): Promise<void> {
		const mcpConfigUri = await this._getMCPConfigFilePath();
		this._register(
			this.fileService.watch(mcpConfigUri)
		)

		this._register(this.fileService.onDidFilesChange(async e => {
			if (!e.contains(mcpConfigUri)) return
			await this._refreshMCPServers();
		}));
	}

	// Client-side functions

	public async revealMCPConfigFile(): Promise<void> {
		try {
			const mcpConfigUri = await this._getMCPConfigFilePath();
			await this.editorService.openEditor({
				resource: mcpConfigUri,
				options: {
					pinned: true,
					revealIfOpened: true,
				}
			});
		} catch (error) {
			console.error('Error opening MCP config file:', error);
		}
	}

<<<<<<< HEAD
	public getCurrentMCPTools(): InternalToolInfo[] {
		const allTools = Object.values(this.state.mcpServerOfName).flatMap(server => {
			return server.tools.map(tool => {
=======
	public getMCPServers(): MCPServers {
		// Call the getMCPServers method in the main process
		return this.mcpServers;
	}

	public getAllToolsFormatted(): InternalToolInfo[] {
		const allTools = Object.keys(this.mcpServers).flatMap(serverName => {
			const server = this.mcpServers[serverName];
			return server.tools.map((tool) => {
>>>>>>> 35f23261
				// Convert JsonSchema to the expected format
				const convertedParams: { [paramName: string]: { description: string } } = {};

				// Assuming tool.inputSchema has a 'properties' field that contains parameter definitions
				if (tool.inputSchema && tool.inputSchema.properties) {
					Object.entries(tool.inputSchema.properties).forEach(([paramName, paramSchema]: [string, any]) => {
						convertedParams[paramName] = {
							description: paramSchema.description || ''
						};
					});
				}

				return {
					description: tool.description || '',
					params: convertedParams,
					name: tool.name,
					serverName,
				};
			});
		});
		return allTools;
	}

	// toggle MCP server and update isOn in void settings
	public async toggleServer(serverName: string, isOn: boolean): Promise<void> {
		this.channel.call('toggleServer', { serverName, isOn })
		await this.voidSettingsService.setMCPServerState(serverName, { isOn });
	}

	// utility functions

	private async _getMCPConfigFilePath(): Promise<URI> {
		const appName = this.productService.dataFolderName
		const userHome = await this.pathService.userHome();
		const mcpConfigPath = join(userHome.path, appName, MCP_CONFIG_FILE_NAME);
		return URI.file(mcpConfigPath);
	}

	private async _configFileExists(mcpConfigUri: URI): Promise<boolean> {
		try {
			await this.fileService.stat(mcpConfigUri);
			return true;
		} catch (error) {
			return false;
		}
	}

	// Handle server state changes
	private async _refreshMCPServers(): Promise<void> {

		this._setHasError(undefined)
		// TODO!!! set is loading

		const mcpConfigFile = await this._parseMCPConfigFile();
		if (!mcpConfigFile) { console.log(`Not setting state: MCP config file not found`); return }
		if (!mcpConfigFile?.mcpServers) { console.log(`Not setting state: MCP config file did not have an 'mcpServers' field`); return }

		const currMCPStateOfName = this.voidSettingsService.state.mcpServerStateOfName;
		const availableServers = Object.keys(mcpConfigFile.mcpServers);

		// Handle added servers
		const addedServers = availableServers.filter(serverName => !currMCPStateOfName[serverName].isOn);
		const addedServersObject = addedServers.reduce((acc, serverName) => {
			acc[serverName] = { isOn: true };
			return acc;
		}, {} as MCPServerStateOfName);
		await this.voidSettingsService.addMCPServerStateOfName(addedServersObject);

		// Handle removed servers
		const removedServers = Object.keys(currMCPStateOfName).filter(serverName => availableServers.indexOf(serverName) === -1);
		await this.voidSettingsService.removeMCPServerStateNames(removedServers);

		// Compile the updated server list as MCPServerStates
		const updatedServers = Object.keys(currMCPStateOfName).reduce((acc, serverName) => {
			if (availableServers.includes(serverName)) {
				acc[serverName] = currMCPStateOfName[serverName];
			}
			return acc;
		}, {} as MCPServerStateOfName);

		this.channel.call('refreshMCPServers', { mcpConfig: mcpConfigFile, serverStates: updatedServers })
	}

	public async callMCPTool(toolData: MCPToolCallParams): Promise<MCPGenericToolResponse> {
		const response = await this.channel.call<MCPGenericToolResponse>('callTool', toolData);
		return response;
	}

	public getMCPToolFns(): { callTool: MCPCallTool; resultToString: MCPToolResultToString } {
		const tools = this.getAllToolsFormatted();
		const toolFns: MCPCallTool = {};
		const toolResultToStringFns: MCPToolResultToString = {};

		tools.forEach((tool) => {
			const name = tool.name;
			const serverName = tool.mcpServerName;

			// Define the tool call function
			const toolFn = async (params: {
				serverName: string,
				toolName: string,
				args: any
			}) => {
				const { serverName, toolName, args } = params;
				const response = await this.callMCPTool({
					serverName,
					toolName,
					params: args,
				});
				return {
					result: response,
				};
			};

			// Define the result-to-string function
			const resultToStringFn = (params: any, result: MCPGenericToolResponse): string => {
				if (result.event === 'error' || result.event === 'text') {
					return result.text;
				}
				throw new Error(`MCP Server ${serverName} and Tool ${name} returned an unexpected result: ${JSON.stringify(result)}`);
			};

			toolFns[name] = toolFn;
			toolResultToStringFns[name] = resultToStringFn;
		});

		return {
			callTool: toolFns,
			resultToString: toolResultToStringFns
		};
	}
}

registerSingleton(IMCPService, MCPService, InstantiationType.Eager);<|MERGE_RESOLUTION|>--- conflicted
+++ resolved
@@ -15,11 +15,7 @@
 import { VSBuffer } from '../../../../base/common/buffer.js';
 import { IChannel } from '../../../../base/parts/ipc/common/ipc.js';
 import { IMainProcessService } from '../../../../platform/ipc/common/mainProcessService.js';
-<<<<<<< HEAD
-import { MCPServerOfName, MCPConfigFileType, MCPAddServerResponse, MCPUpdateServerResponse, MCPDeleteServerResponse, MCPServerEventResponse, MCPServerObject } from './mcpServiceTypes.js';
-=======
-import { MCPServers, MCPConfig, MCPServerEventParam, MCPServerEventAddParam, MCPServerEventUpdateParam, MCPServerEventDeleteParam, MCPServerEventLoadingParam, MCPConfigParseError, MCPGenericToolResponse, MCPToolCallParams } from './mcpServiceTypes.js';
->>>>>>> 35f23261
+import { MCPServerOfName, MCPConfigFileType, MCPAddServerResponse, MCPUpdateServerResponse, MCPDeleteServerResponse, MCPServerEventResponse, MCPServerObject, MCPToolCallParams, MCPGenericToolResponse } from './mcpServiceTypes.js';
 import { Event, Emitter } from '../../../../base/common/event.js';
 import { InternalToolInfo } from './prompt/prompts.js';
 import { IVoidSettingsService } from './voidSettingsService.js';
@@ -36,34 +32,26 @@
 	readonly _serviceBrand: undefined;
 	revealMCPConfigFile(): Promise<void>;
 	toggleServer(serverName: string, isOn: boolean): Promise<void>;
-<<<<<<< HEAD
-
-	readonly state: MCPState;
-	onDidChangeState: Event<void>;
-
-	getCurrentMCPTools(): InternalToolInfo[];
-=======
-	onDidAddServer: Event<MCPServerEventAddParam>;
-	onDidUpdateServer: Event<MCPServerEventUpdateParam>;
-	onDidDeleteServer: Event<MCPServerEventDeleteParam>;
-	onLoadingServers: Event<MCPServerEventLoadingParam>;
-	onConfigParsingError: Event<MCPConfigParseError>;
 	getMCPToolFns(): {
 		callTool: MCPCallTool;
 		resultToString: MCPToolResultToString
 	};
->>>>>>> 35f23261
+
+	readonly state: MCPState;
+	onDidChangeState: Event<void>;
+
+	getCurrentMCPToolNames(): InternalToolInfo[];
 }
 
 export const IMCPService = createDecorator<IMCPService>('mcpConfigService');
 
-<<<<<<< HEAD
 
 
 const MCP_CONFIG_FILE_NAME = 'mcp.json';
 const MCP_CONFIG_SAMPLE = { mcpServers: {} }
 const MCP_CONFIG_SAMPLE_STRING = JSON.stringify(MCP_CONFIG_SAMPLE, null, 2);
-=======
+
+
 export interface MCPCallTool {
 	[toolName: string]: (params: any) => Promise<{
 		result: any | Promise<any>,
@@ -74,7 +62,11 @@
 export interface MCPToolResultToString {
 	[toolName: string]: (params: any, result: any) => string;
 }
->>>>>>> 35f23261
+
+
+
+
+
 
 class MCPService extends Disposable implements IMCPService {
 	_serviceBrand: undefined;
@@ -229,21 +221,9 @@
 		}
 	}
 
-<<<<<<< HEAD
-	public getCurrentMCPTools(): InternalToolInfo[] {
-		const allTools = Object.values(this.state.mcpServerOfName).flatMap(server => {
+	public getCurrentMCPToolNames(): InternalToolInfo[] {
+		const allTools = Object.entries(this.state.mcpServerOfName).flatMap(([serverName, server]) => {
 			return server.tools.map(tool => {
-=======
-	public getMCPServers(): MCPServers {
-		// Call the getMCPServers method in the main process
-		return this.mcpServers;
-	}
-
-	public getAllToolsFormatted(): InternalToolInfo[] {
-		const allTools = Object.keys(this.mcpServers).flatMap(serverName => {
-			const server = this.mcpServers[serverName];
-			return server.tools.map((tool) => {
->>>>>>> 35f23261
 				// Convert JsonSchema to the expected format
 				const convertedParams: { [paramName: string]: { description: string } } = {};
 
@@ -333,7 +313,7 @@
 	}
 
 	public getMCPToolFns(): { callTool: MCPCallTool; resultToString: MCPToolResultToString } {
-		const tools = this.getAllToolsFormatted();
+		const tools = this.getCurrentMCPToolNames();
 		const toolFns: MCPCallTool = {};
 		const toolResultToStringFns: MCPToolResultToString = {};
 
