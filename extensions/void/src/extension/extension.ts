import * as vscode from 'vscode';

import { v4 as uuidv4 } from 'uuid'
import { AbortRef } from '../common/sendLLMMessage';
import { MessageToSidebar, MessageFromSidebar, DiffArea, ChatThreads } from '../common/shared_types';
import { getVoidConfigFromPartial } from '../webviews/common/contextForConfig';
import { applyDiffLazily } from './applyDiffLazily';
import { DiffProvider } from './DiffProvider';
import { readFileContentOfUri } from './extensionLib/readFileContentOfUri';
import { SidebarWebviewProvider } from './providers/SidebarWebviewProvider';
import { CtrlKWebviewProvider } from './providers/CtrlKWebviewProvider';
<<<<<<< HEAD


const buildEnv = 'development';
const buildNumber = '1.0.0';
const isMac = process.platform === 'darwin';
const commandKey = isMac ? '⌘' : 'Ctrl';
const userLabel = buildEnv === 'development' ? 'Developer' : 'Production User';

function sendMetrics(event: string) {
	const metrics = {
		isMac,
		commandKey,
		event,
		buildNumber,
		userLabel,
	};
	console.log('Metrics:', metrics);
}


// this comes from vscode.proposed.editorInsets.d.ts
declare module 'vscode' {
	export interface WebviewEditorInset {
		readonly editor: vscode.TextEditor;
		readonly line: number;
		readonly height: number;
		readonly webview: vscode.Webview;
		readonly onDidDispose: Event<void>;
		dispose(): void;
	}
	export namespace window {
		export function createWebviewTextEditorInset(editor: vscode.TextEditor, line: number, height: number, options?: vscode.WebviewOptions): WebviewEditorInset;
	}
}
=======
import { AutocompleteProvider } from './AutcompleteProvider';
import { runTreeSitter } from '../common/LangaugeServer/createJsProgramGraph';

// // this comes from vscode.proposed.editorInsets.d.ts
// declare module 'vscode' {
// 	export interface WebviewEditorInset {
// 		readonly editor: vscode.TextEditor;
// 		readonly line: number;
// 		readonly height: number;
// 		readonly webview: vscode.Webview;
// 		readonly onDidDispose: Event<void>;
// 		dispose(): void;
// 	}
// 	export namespace window {
// 		export function createWebviewTextEditorInset(editor: vscode.TextEditor, line: number, height: number, options?: vscode.WebviewOptions): WebviewEditorInset;
// 	}
// }
>>>>>>> bdd22499

const roundRangeToLines = (selection: vscode.Selection) => {
	let endLine = selection.end.character === 0 ? selection.end.line - 1 : selection.end.line // e.g. if the user triple clicks, it selects column=0, line=line -> column=0, line=line+1
	return new vscode.Range(selection.start.line, 0, endLine, Number.MAX_SAFE_INTEGER)
}

const getSelection = (editor: vscode.TextEditor) => {
	// get the range of the selection and the file the user is in
	const selectionRange = roundRangeToLines(editor.selection);
	const selectionStr = editor.document.getText(selectionRange).trim();
	const filePath = editor.document.uri;
	return { selectionStr, filePath }
}

export function activate(context: vscode.ExtensionContext) {


	console.log(`Build Environment: ${buildEnv}`);
	console.log(`Build Number: ${buildNumber}`)
	console.log(`Use ${commandKey} for commands.`);
	console.log(`User Label: ${userLabel}`);

	sendMetrics('extensionActivated');

	// 1. Mount the chat sidebar
	const sidebarWebviewProvider = new SidebarWebviewProvider(context);
	context.subscriptions.push(
		vscode.window.registerWebviewViewProvider(SidebarWebviewProvider.viewId, sidebarWebviewProvider, { webviewOptions: { retainContextWhenHidden: true } })
	);

	// 1.5
	const ctrlKWebviewProvider = new CtrlKWebviewProvider(context)


	// 2. ctrl+l
	context.subscriptions.push(
		vscode.commands.registerCommand('void.ctrl+l', () => {
			const editor = vscode.window.activeTextEditor
			if (!editor) return

			// show the sidebar
			vscode.commands.executeCommand('workbench.view.extension.voidViewContainer');
			// vscode.commands.executeCommand('vscode.moveViewToPanel', CustomViewProvider.viewId); // move to aux bar

			const { selectionStr, filePath } = getSelection(editor)

			// send message to the webview (Sidebar.tsx)
			sidebarWebviewProvider.webview.then(webview => webview.postMessage({ type: 'ctrl+l', selection: { selectionStr, filePath } } satisfies MessageToSidebar));
		})
	);

	// 2.5: ctrl+k
	context.subscriptions.push(
		vscode.commands.registerCommand('void.ctrl+k', () => {
			console.log('CTRLK PRESSED')
			const editor = vscode.window.activeTextEditor
			if (!editor) return

			const { selectionStr, filePath } = getSelection(editor)

			// send message to the webview (Sidebar.tsx)
			// ctrlKWebviewProvider.onPressCtrlK()
			// sidebarWebviewProvider.webview.then(webview => webview.postMessage({ type: 'ctrl+k', selection: { selectionStr, filePath } } satisfies MessageToSidebar));
		})
	);

	// 3. Show an approve/reject codelens above each change
	const diffProvider = new DiffProvider(context);
	context.subscriptions.push(vscode.languages.registerCodeLensProvider('*', diffProvider));

	// 4. Add approve/reject commands
	context.subscriptions.push(vscode.commands.registerCommand('void.acceptDiff', async (params) => {
		diffProvider.acceptDiff(params)
	}));
	context.subscriptions.push(vscode.commands.registerCommand('void.rejectDiff', async (params) => {
		diffProvider.rejectDiff(params)
	}));

	// 5. Receive messages from sidebar
	sidebarWebviewProvider.webview.then(
		webview => {

			// top navigation bar commands
			context.subscriptions.push(vscode.commands.registerCommand('void.startNewThread', async () => {
				webview.postMessage({ type: 'startNewThread' } satisfies MessageToSidebar)
			}))
			context.subscriptions.push(vscode.commands.registerCommand('void.toggleThreadSelector', async () => {
				webview.postMessage({ type: 'toggleThreadSelector' } satisfies MessageToSidebar)
			}))
			context.subscriptions.push(vscode.commands.registerCommand('void.toggleSettings', async () => {
				webview.postMessage({ type: 'toggleSettings' } satisfies MessageToSidebar)
			}));

			// Receive messages in the extension from the sidebar webview (messages are sent using `postMessage`)
			webview.onDidReceiveMessage(async (m: MessageFromSidebar) => {

				const abortRef: AbortRef = { current: null }

				if (m.type === 'requestFiles') {

					// get contents of all file paths
					const files = await Promise.all(
						m.filepaths.map(async (filepath) => ({ filepath, content: await readFileContentOfUri(filepath) }))
					)

					// send contents to webview
					webview.postMessage({ type: 'files', files, } satisfies MessageToSidebar)

				}
				else if (m.type === 'applyChanges') {

					const editor = vscode.window.activeTextEditor
					if (!editor) {
						vscode.window.showInformationMessage('No active editor!')
						return
					}
					// create an area to show diffs
					const partialDiffArea: Omit<DiffArea, 'diffareaid'> = {
						startLine: 0, // in ctrl+L the start and end lines are the full document
						endLine: editor.document.lineCount,
						originalStartLine: 0,
						originalEndLine: editor.document.lineCount,
						sweepIndex: null,
					}
					const diffArea = diffProvider.createDiffArea(editor.document.uri, partialDiffArea, await readFileContentOfUri(editor.document.uri))

					const docUri = editor.document.uri
					const fileStr = await readFileContentOfUri(docUri)
					const voidConfig = getVoidConfigFromPartial(context.globalState.get('partialVoidConfig') ?? {})

					await applyDiffLazily({ docUri, oldFileStr: fileStr, diffRepr: m.diffRepr, voidConfig, diffProvider, diffArea, abortRef: abortRef })
				}
				else if (m.type === 'getPartialVoidConfig') {
					const partialVoidConfig = context.globalState.get('partialVoidConfig') ?? {}
					webview.postMessage({ type: 'partialVoidConfig', partialVoidConfig } satisfies MessageToSidebar)
				}
				else if (m.type === 'persistPartialVoidConfig') {
					const partialVoidConfig = m.partialVoidConfig
					context.globalState.update('partialVoidConfig', partialVoidConfig)
				}
				else if (m.type === 'getAllThreads') {
					const threads: ChatThreads = context.workspaceState.get('allThreads') ?? {}
					webview.postMessage({ type: 'allThreads', threads } satisfies MessageToSidebar)
				}
				else if (m.type === 'persistThread') {
					const threads: ChatThreads = context.workspaceState.get('allThreads') ?? {}
					const updatedThreads: ChatThreads = { ...threads, [m.thread.id]: m.thread }
					context.workspaceState.update('allThreads', updatedThreads)
				}
				else if (m.type === 'getDeviceId') {
					let deviceId = context.globalState.get('void_deviceid')
					if (!deviceId || typeof deviceId !== 'string') {
						deviceId = uuidv4()
						context.globalState.update('void_deviceid', deviceId)
					}
					webview.postMessage({ type: 'deviceId', deviceId: deviceId as string } satisfies MessageToSidebar)
				}
				else {
					console.error('unrecognized command', m)
				}
			})
		}
	)

	// 6. Autocomplete
	const autocompleteProvider = new AutocompleteProvider(context);
	context.subscriptions.push(vscode.languages.registerInlineCompletionItemProvider('*', autocompleteProvider));

	const voidConfig = getVoidConfigFromPartial(context.globalState.get('partialVoidConfig') ?? {})
	const abortRef: AbortRef = { current: null }

	// setupAutocomplete({ voidConfig, abortRef })


	// 7. Language Server
	console.log('run lsp')
	let disposable = vscode.commands.registerCommand('typeInspector.inspect', runTreeSitter);

	context.subscriptions.push(disposable);


	// Gets called when user presses ctrl + k (mounts ctrl+k-style codelens)
	// TODO need to build this
	// const ctrlKCodeLensProvider = new CtrlKCodeLensProvider();
	// context.subscriptions.push(vscode.languages.registerCodeLensProvider('*', ctrlKCodeLensProvider));
	// context.subscriptions.push(
	// 	vscode.commands.registerCommand('void.ctrl+k', () => {
	// 		const editor = vscode.window.activeTextEditor;
	// 		if (!editor)
	// 			return
	// 		ctrlKCodeLensProvider.addNewCodeLens(editor.document, editor.selection);
	// 		// vscode.commands.executeCommand('editor.action.showHover'); // apparently this refreshes the codelenses by having the internals call provideCodeLenses
	// 	})
	// )

}<|MERGE_RESOLUTION|>--- conflicted
+++ resolved
@@ -9,7 +9,9 @@
 import { readFileContentOfUri } from './extensionLib/readFileContentOfUri';
 import { SidebarWebviewProvider } from './providers/SidebarWebviewProvider';
 import { CtrlKWebviewProvider } from './providers/CtrlKWebviewProvider';
-<<<<<<< HEAD
+import { AutocompleteProvider } from './AutcompleteProvider';
+import { runTreeSitter } from '../common/LangaugeServer/createJsProgramGraph';
+
 
 
 const buildEnv = 'development';
@@ -29,24 +31,6 @@
 	console.log('Metrics:', metrics);
 }
 
-
-// this comes from vscode.proposed.editorInsets.d.ts
-declare module 'vscode' {
-	export interface WebviewEditorInset {
-		readonly editor: vscode.TextEditor;
-		readonly line: number;
-		readonly height: number;
-		readonly webview: vscode.Webview;
-		readonly onDidDispose: Event<void>;
-		dispose(): void;
-	}
-	export namespace window {
-		export function createWebviewTextEditorInset(editor: vscode.TextEditor, line: number, height: number, options?: vscode.WebviewOptions): WebviewEditorInset;
-	}
-}
-=======
-import { AutocompleteProvider } from './AutcompleteProvider';
-import { runTreeSitter } from '../common/LangaugeServer/createJsProgramGraph';
 
 // // this comes from vscode.proposed.editorInsets.d.ts
 // declare module 'vscode' {
@@ -62,7 +46,6 @@
 // 		export function createWebviewTextEditorInset(editor: vscode.TextEditor, line: number, height: number, options?: vscode.WebviewOptions): WebviewEditorInset;
 // 	}
 // }
->>>>>>> bdd22499
 
 const roundRangeToLines = (selection: vscode.Selection) => {
 	let endLine = selection.end.character === 0 ? selection.end.line - 1 : selection.end.line // e.g. if the user triple clicks, it selects column=0, line=line -> column=0, line=line+1
