--- conflicted
+++ resolved
@@ -119,15 +119,10 @@
 	// state of chat
 	const [messageStream, setMessageStream] = useState('')
 	const [isLoading, setIsLoading] = useState(false)
-<<<<<<< HEAD
 	const [requestFailed, setRequestFailed] = useState(false)
 	const [requestFailedReason, setRequestFailedReason] = useState('')
-
-
-
-=======
-	const [isThreadSelectorOpen, setIsThreadSelectorOpen] = useState(false)
->>>>>>> dc96d126
+  const [isThreadSelectorOpen, setIsThreadSelectorOpen] = useState(false)
+
 
 	const abortFnRef = useRef<(() => void) | null>(null)
 
@@ -324,7 +319,6 @@
 						</div>
 					</div>
 				</div>
-<<<<<<< HEAD
 				{/* error message */}
 				{requestFailed && (
 					<div className="bg-gray-800 text-red-500 text-center p-4 mb-4 rounded-md shadow-md">
@@ -369,8 +363,6 @@
 						</button>
 					}
 				</form>
-=======
->>>>>>> dc96d126
 			</div>
 		</div>
 
